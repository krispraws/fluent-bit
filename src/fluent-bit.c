/* -*- Mode: C; tab-width: 4; indent-tabs-mode: nil; c-basic-offset: 4 -*- */

/*  Fluent Bit
 *  ==========
 *  Copyright (C) 2015-2016 Treasure Data Inc.
 *
 *  Licensed under the Apache License, Version 2.0 (the "License");
 *  you may not use this file except in compliance with the License.
 *  You may obtain a copy of the License at
 *
 *      http://www.apache.org/licenses/LICENSE-2.0
 *
 *  Unless required by applicable law or agreed to in writing, software
 *  distributed under the License is distributed on an "AS IS" BASIS,
 *  WITHOUT WARRANTIES OR CONDITIONS OF ANY KIND, either express or implied.
 *  See the License for the specific language governing permissions and
 *  limitations under the License.
 */

#define _GNU_SOURCE

#include <stdio.h>
#include <stdint.h>
#include <stdlib.h>
#include <string.h>
#include <unistd.h>
#include <signal.h>
#include <getopt.h>

#include <mk_core.h>
#include <fluent-bit/flb_info.h>
#include <fluent-bit/flb_macros.h>
#include <fluent-bit/flb_utils.h>
#include <fluent-bit/flb_config.h>
#include <fluent-bit/flb_version.h>
#include <fluent-bit/flb_error.h>
#include <fluent-bit/flb_input.h>
#include <fluent-bit/flb_output.h>
#include <fluent-bit/flb_engine.h>
#include <fluent-bit/flb_str.h>

#ifdef FLB_HAVE_MTRACE
#include <mcheck.h>
#endif

struct flb_config *config;

#define PLUGIN_INPUT    0
#define PLUGIN_OUTPUT   1

#define get_key(a, b, c)   mk_rconf_section_get_key(a, b, c)
#define n_get_key(a, b, c) (intptr_t) get_key(a, b, c)
#define s_get_key(a, b, c) (char *) get_key(a, b, c)

static void flb_help(int rc, struct flb_config *config)
{
    struct mk_list *head;
    struct flb_input_plugin *in;
    struct flb_output_plugin *out;

    printf("Usage: fluent-bit [OPTION]\n\n");
    printf("%sAvailable Options%s\n", ANSI_BOLD, ANSI_RESET);
#ifdef FLB_HAVE_BUFFERING
    printf("  -b  --buf_path=PATH\tspecify a buffering path\n");
    printf("  -B  --buf_workers=N\tnumber of workers for buffering\n");
#endif
    printf("  -c  --config=FILE\tspecify an optional configuration file\n");
    printf("  -d, --daemon\t\trun Fluent Bit in background mode\n");
    printf("  -f, --flush=SECONDS\tflush timeout in seconds (default: %i)\n",
           FLB_CONFIG_FLUSH_SECS);
    printf("  -i, --input=INPUT\tset an input\n");
    printf("  -m, --match=MATCH\tset plugin match, same as '-p match=abc'\n");
    printf("  -o, --output=OUTPUT\tset an output\n");
    printf("  -p, --prop=\"A=B\"\tset plugin configuration property\n");
    printf("  -l, --logfile=FILE\twrite log info to a file\n");
    printf("  -t, --tag=TAG\t\tset plugin tag, same as '-p tag=abc'\n");
    printf("  -v, --verbose\t\tenable verbose mode\n");
#ifdef FLB_HAVE_HTTP
    printf("  -H, --http\t\tenable monitoring HTTP server\n");
    printf("  -P, --port\t\tset HTTP server TCP port (default: %s)\n",
           FLB_CONFIG_HTTP_PORT);
#endif
    printf("  -q, --quiet\t\tquiet mode\n");
    printf("  -V, --version\t\tshow version number\n");
    printf("  -h, --help\t\tprint this help\n\n");

    printf("%sInputs%s\n", ANSI_BOLD, ANSI_RESET);

    /* Iterate each supported input */
    mk_list_foreach(head, &config->in_plugins) {
        in = mk_list_entry(head, struct flb_input_plugin, _head);
        if (strcmp(in->name, "lib") == 0) {
            /* useless..., just skip it. */
            continue;
        }
        printf("  %-22s%s\n", in->name, in->description);
    }
    printf("\n%sOutputs%s\n", ANSI_BOLD, ANSI_RESET);
    mk_list_foreach(head, &config->out_plugins) {
        out = mk_list_entry(head, struct flb_output_plugin, _head);
        if (strcmp(out->name, "lib") == 0) {
            /* useless..., just skip it. */
            continue;
        }
        printf("  %-22s%s\n", out->name, out->description);
    }

    printf("\n%sInternal Flags%s\n", ANSI_BOLD, ANSI_RESET);
    printf(" %s\n", FLB_INFO_FLAGS);
    exit(rc);
}

static void flb_version()
{
    printf("Fluent Bit v%s\n", FLB_VERSION_STR);
    exit(EXIT_SUCCESS);
}

static void flb_banner()
{
    printf("%sFluent-Bit v%s%s\n", ANSI_BOLD, FLB_VERSION_STR, ANSI_RESET);
    printf("%sCopyright (C) Treasure Data%s\n\n", ANSI_BOLD ANSI_YELLOW, ANSI_RESET);
}


static void flb_signal_handler(int signal)
{
    write(STDERR_FILENO, "[engine] caught signal\n", 23);

    switch (signal) {
    case SIGINT:
    case SIGQUIT:
    case SIGHUP:
    case SIGTERM:
        flb_engine_shutdown(config);
#ifdef FLB_HAVE_MTRACE
        /* Stop tracing malloc and free */
        muntrace();
#endif
        _exit(EXIT_SUCCESS);
    default:
        break;
    }
}

static void flb_signal_init()
{
    signal(SIGINT,  &flb_signal_handler);
    signal(SIGQUIT, &flb_signal_handler);
    signal(SIGHUP,  &flb_signal_handler);
    signal(SIGTERM, &flb_signal_handler);
}

static int input_set_property(struct flb_input_instance *in, char *kv)
{
    int ret;
    int len;
    int sep;
    char *key;
    char *value;

    len = strlen(kv);
    sep = mk_string_char_search(kv, '=', len);
    if (sep == -1) {
        return -1;
    }

    key = mk_string_copy_substr(kv, 0, sep);
    value = kv + sep + 1;

    if (!key) {
        return -1;
    }

    ret = flb_input_set_property(in, key, value);
    flb_free(key);
    return ret;
}

static int output_set_property(struct flb_output_instance *out, char *kv)
{
    int ret;
    int len;
    int sep;
    char *key;
    char *value;

    len = strlen(kv);
    sep = mk_string_char_search(kv, '=', len);
    if (sep == -1) {
        return -1;
    }

    key = mk_string_copy_substr(kv, 0, sep);
    value = kv + sep + 1;

    if (!key) {
        return -1;
    }

    ret = flb_output_set_property(out, key, value);
    flb_free(key);
    return ret;
}

static void flb_service_conf_err(struct mk_rconf_section *section, char *key)
{
    fprintf(stderr, "Invalid configuration value at %s.%s\n",
            section->name, key);
}

static int flb_service_conf(struct flb_config *config, char *file)
{
    char *name;
    int  ret = -1;
    struct mk_list *head;
    struct mk_list *h_prop;
    struct mk_rconf *fconf = NULL;
    struct mk_rconf_entry *entry;
    struct mk_rconf_section *section;
    struct flb_input_instance *in;
    struct flb_output_instance *out;

    fconf = mk_rconf_open(file);
    if (!fconf) {
        return -1;
    }

    /* Read main [SERVICE] section */
    section = mk_rconf_section_get(fconf, "SERVICE");
    if (section) {
<<<<<<< HEAD
        /* Iterate properties */
        mk_list_foreach(h_prop, &section->entries) {
            entry = mk_list_entry(h_prop, struct mk_rconf_entry, _head);
            /* Set the property */
            flb_config_set_property(config, entry->key, entry->val);
=======
        /* Flush Time */
        v_num = n_get_key(section, "Flush", MK_RCONF_NUM);
        if (v_num > 0) {
            config->flush = v_num;
        }

        /* Run as daemon ? */
        v_num = n_get_key(section, "Daemon", MK_RCONF_BOOL);
        if (v_num == FLB_TRUE || v_num == FLB_FALSE) {
            config->daemon = v_num;
        }

        /* Logfile */
        v_str = s_get_key(section, "Logfile", MK_RCONF_STR);
        if (v_str) {
            config->logfile = flb_strdup(v_str);
        }

        /* Verbose / Log level */
        v_str = s_get_key(section, "Log_Level", MK_RCONF_STR);
        if (v_str) {
            if (strcasecmp(v_str, "error") == 0) {
                config->log->level = 1;
            }
            else if (strcasecmp(v_str, "warning") == 0) {
                config->log->level = 2;
            }
            else if (strcasecmp(v_str, "info") == 0) {
                config->log->level = 3;
            }
            else if (strcasecmp(v_str, "debug") == 0) {
                config->log->level = 4;
            }
            else if (strcasecmp(v_str, "trace") == 0) {
                config->log->level = 5;
            }
            else {
                flb_service_conf_err(section, "Log_Level");
                flb_free(v_str);
                goto flb_service_conf_end;
            }
        }
        flb_free(v_str);

#ifdef FLB_HAVE_HTTP
        /* HTTP Monitoring Server */
        v_num = n_get_key(section, "HTTP_Monitor", MK_RCONF_BOOL);
        if (v_num == FLB_TRUE || v_num == FLB_FALSE) {
            config->http_server = v_num;
        }

        /* HTTP Port (TCP Port) */
        v_str = s_get_key(section, "HTTP_Port", MK_RCONF_STR);
        if (v_str) {
            config->http_port = v_str;
        }
#endif

#ifdef FLB_HAVE_BUFFERING
        /* Buffering Support */
        v_str = s_get_key(section, "Buffer_Path", MK_RCONF_STR);
        if (v_str) {
            config->buffer_path = flb_strdup(v_str);

            v_num = n_get_key(section, "Buffer_Workers", MK_RCONF_NUM);
            if (v_num <= 0) {
                config->buffer_workers = 1;
            }
            else {
                config->buffer_workers = v_num;
            }
>>>>>>> 5dc52d6a
        }
    }

    /* Read all [INPUT] sections */
    mk_list_foreach(head, &fconf->sections) {
        section = mk_list_entry(head, struct mk_rconf_section, _head);
        if (strcasecmp(section->name, "INPUT") != 0) {
            continue;
        }

        /* Get the input plugin name */
        name = s_get_key(section, "Name", MK_RCONF_STR);
        if (!name) {
            flb_service_conf_err(section, "Name");
            goto flb_service_conf_end;
        }

        flb_debug("[service] loading input: %s", name);

        /* Create an instace of the plugin */
        in = flb_input_new(config, name, NULL);
        flb_free(name);
        if (!in) {
            flb_service_conf_err(section, "Name");
            goto flb_service_conf_end;
        }

        /* Iterate other properties */
        mk_list_foreach(h_prop, &section->entries) {
            entry = mk_list_entry(h_prop, struct mk_rconf_entry, _head);
            if (strcasecmp(entry->key, "Name") == 0) {
                continue;
            }

            /* Set the property */
            flb_input_set_property(in, entry->key, entry->val);
        }
    }

    /* Read all [OUTPUT] sections */
    mk_list_foreach(head, &fconf->sections) {
        section = mk_list_entry(head, struct mk_rconf_section, _head);
        if (strcasecmp(section->name, "OUTPUT") != 0) {
            continue;
        }

        /* Get the output plugin name */
        name = s_get_key(section, "Name", MK_RCONF_STR);
        if (!name) {
            flb_service_conf_err(section, "Name");
            goto flb_service_conf_end;
        }

        /* Create an instace of the plugin */
        out = flb_output_new(config, name, NULL);
        flb_free(name);
        if (!out) {
            flb_service_conf_err(section, "Name");
            goto flb_service_conf_end;
        }

        /* Iterate other properties */
        mk_list_foreach(h_prop, &section->entries) {
            entry = mk_list_entry(h_prop, struct mk_rconf_entry, _head);
            if (strcasecmp(entry->key, "Name") == 0) {
                continue;
            }

            /* Set the property */
            flb_output_set_property(out, entry->key, entry->val);
        }
    }
    ret = 0;
flb_service_conf_end:
    if (fconf != NULL) {
        mk_rconf_free(fconf);
    }
    return ret;
}

int main(int argc, char **argv)
{
    int opt;
    int ret;

    /* handle plugin properties:  -1 = none, 0 = input, 1 = output */
    int last_plugin = -1;

    /* local variables to handle config options */
    char *cfg_file = NULL;
    struct flb_input_instance *in = NULL;
    struct flb_output_instance *out = NULL;

    /* Setup long-options */
    static const struct option long_opts[] = {
        { "buf_path",    required_argument, NULL, 'b' },
        { "buf_workers", required_argument, NULL, 'B' },
        { "config",      required_argument, NULL, 'c' },
        { "daemon",      no_argument      , NULL, 'd' },
        { "flush",       required_argument, NULL, 'f' },
        { "http",        no_argument      , NULL, 'H' },
        { "logfile",     required_argument, NULL, 'l' },
        { "port",        required_argument, NULL, 'P' },
        { "input",       required_argument, NULL, 'i' },
        { "match",       required_argument, NULL, 'm' },
        { "output",      required_argument, NULL, 'o' },
        { "prop",        required_argument, NULL, 'p' },
        { "tag",         required_argument, NULL, 't' },
        { "version",     no_argument      , NULL, 'V' },
        { "verbose",     no_argument      , NULL, 'v' },
        { "quiet",       no_argument      , NULL, 'q' },
        { "help",        no_argument      , NULL, 'h' },
        { NULL, 0, NULL, 0 }
    };

#ifdef FLB_HAVE_MTRACE
    /* Start tracing malloc and free */
    mtrace();
#endif

    /* Signal handler */
    flb_signal_init();

    /* Create configuration context */
    config = flb_config_init();
    if (!config) {
        exit(EXIT_FAILURE);
    }

    /* Parse the command line options */
    while ((opt = getopt_long(argc, argv, "b:B:c:df:i:m:o:p:t:l:vqVhHP:",
                              long_opts, NULL)) != -1) {

        switch (opt) {
#ifdef FLB_HAVE_BUFFERING
        case 'b':
            config->buffer_path = flb_strdup(optarg);
            if (config->buffer_workers <= 0) {
                config->buffer_workers = 1;
            }
            break;
        case 'B':
            config->buffer_workers = atoi(optarg);
            break;
#endif
        case 'c':
            cfg_file = flb_strdup(optarg);
            break;
        case 'd':
            config->daemon = FLB_TRUE;
            break;
        case 'f':
            config->flush = atoi(optarg);
            break;
        case 'i':
            in = flb_input_new(config, optarg, NULL);
            if (!in) {
                flb_utils_error(FLB_ERR_INPUT_INVALID);
            }
            last_plugin = PLUGIN_INPUT;
            break;
        case 'm':
            if (out) {
                flb_output_set_property(out, "match", optarg);
            }
            break;
        case 'o':
            out = flb_output_new(config, optarg, NULL);
            if (!out) {
                flb_utils_error(FLB_ERR_OUTPUT_INVALID);
            }
            last_plugin = PLUGIN_OUTPUT;
            break;
        case 'l':
            config->logfile = flb_strdup(optarg);
            break;
        case 'p':
            if (last_plugin == PLUGIN_INPUT) {
                input_set_property(in, optarg);
            }
            else if (last_plugin == PLUGIN_OUTPUT) {
                output_set_property(out, optarg);
            }
            break;
        case 't':
            if (in) {
                flb_input_set_property(in, "tag", optarg);
            }
            break;
        case 'h':
            flb_help(EXIT_SUCCESS, config);
            break;
#ifdef FLB_HAVE_HTTP
        case 'H':
            config->http_server = FLB_TRUE;
            break;
        case 'P':
            config->http_port = flb_strdup(optarg);
            break;
#endif
        case 'V':
            flb_version();
            exit(EXIT_SUCCESS);
        case 'v':
            config->verbose++;
            break;
        case 'q':
            config->verbose = FLB_LOG_OFF;
            break;
        default:
            flb_help(EXIT_FAILURE, config);
        }
    }

    if (!config->logfile) {
        config->log = flb_log_init(config, FLB_LOG_STDERR, config->verbose, NULL);
    }
    else {
        config->log = flb_log_init(config, FLB_LOG_FILE, config->verbose,
                                   config->logfile);
    }

    /* Validate config file */
    if (cfg_file) {
        if (access(cfg_file, R_OK) != 0) {
            flb_utils_error(FLB_ERR_CFG_FILE);
        }

        /* Load the service configuration file */
        ret = flb_service_conf(config, cfg_file);
        if (ret != 0) {
            flb_utils_error(FLB_ERR_CFG_FILE_FORMAT);
        }
    }

    /* Validate flush time (seconds) */
    if (config->flush < 1) {
        flb_utils_error(FLB_ERR_CFG_FLUSH);
    }

    /* Inputs */
    ret = flb_input_check(config);
    if (ret == -1) {
        flb_utils_error(FLB_ERR_INPUT_UNDEF);
    }

    /* Outputs */
    ret = flb_output_check(config);
    if (ret == -1) {
        flb_utils_error(FLB_ERR_OUTPUT_UNDEF);
    }

    flb_banner();
    if (config->verbose == FLB_TRUE) {
        flb_utils_print_setup(config);
    }

    /* Run in background/daemon mode */
    if (config->daemon == FLB_TRUE) {
        flb_utils_set_daemon(config);
    }

    flb_engine_start(config);
    return 0;
}<|MERGE_RESOLUTION|>--- conflicted
+++ resolved
@@ -229,85 +229,11 @@
     /* Read main [SERVICE] section */
     section = mk_rconf_section_get(fconf, "SERVICE");
     if (section) {
-<<<<<<< HEAD
         /* Iterate properties */
         mk_list_foreach(h_prop, &section->entries) {
             entry = mk_list_entry(h_prop, struct mk_rconf_entry, _head);
             /* Set the property */
             flb_config_set_property(config, entry->key, entry->val);
-=======
-        /* Flush Time */
-        v_num = n_get_key(section, "Flush", MK_RCONF_NUM);
-        if (v_num > 0) {
-            config->flush = v_num;
-        }
-
-        /* Run as daemon ? */
-        v_num = n_get_key(section, "Daemon", MK_RCONF_BOOL);
-        if (v_num == FLB_TRUE || v_num == FLB_FALSE) {
-            config->daemon = v_num;
-        }
-
-        /* Logfile */
-        v_str = s_get_key(section, "Logfile", MK_RCONF_STR);
-        if (v_str) {
-            config->logfile = flb_strdup(v_str);
-        }
-
-        /* Verbose / Log level */
-        v_str = s_get_key(section, "Log_Level", MK_RCONF_STR);
-        if (v_str) {
-            if (strcasecmp(v_str, "error") == 0) {
-                config->log->level = 1;
-            }
-            else if (strcasecmp(v_str, "warning") == 0) {
-                config->log->level = 2;
-            }
-            else if (strcasecmp(v_str, "info") == 0) {
-                config->log->level = 3;
-            }
-            else if (strcasecmp(v_str, "debug") == 0) {
-                config->log->level = 4;
-            }
-            else if (strcasecmp(v_str, "trace") == 0) {
-                config->log->level = 5;
-            }
-            else {
-                flb_service_conf_err(section, "Log_Level");
-                flb_free(v_str);
-                goto flb_service_conf_end;
-            }
-        }
-        flb_free(v_str);
-
-#ifdef FLB_HAVE_HTTP
-        /* HTTP Monitoring Server */
-        v_num = n_get_key(section, "HTTP_Monitor", MK_RCONF_BOOL);
-        if (v_num == FLB_TRUE || v_num == FLB_FALSE) {
-            config->http_server = v_num;
-        }
-
-        /* HTTP Port (TCP Port) */
-        v_str = s_get_key(section, "HTTP_Port", MK_RCONF_STR);
-        if (v_str) {
-            config->http_port = v_str;
-        }
-#endif
-
-#ifdef FLB_HAVE_BUFFERING
-        /* Buffering Support */
-        v_str = s_get_key(section, "Buffer_Path", MK_RCONF_STR);
-        if (v_str) {
-            config->buffer_path = flb_strdup(v_str);
-
-            v_num = n_get_key(section, "Buffer_Workers", MK_RCONF_NUM);
-            if (v_num <= 0) {
-                config->buffer_workers = 1;
-            }
-            else {
-                config->buffer_workers = v_num;
-            }
->>>>>>> 5dc52d6a
         }
     }
 
